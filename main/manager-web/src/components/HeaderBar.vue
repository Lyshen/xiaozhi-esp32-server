<template>
  <el-header class="header">
    <div style="display: flex;justify-content: space-between;margin-top: 6px;">
      <div style="display: flex;align-items: center;gap: 10px;">
        <img alt="" src="@/assets/xiaozhi-logo.png" style="width: 42px;height: 42px;"/>
        <img alt="" src="@/assets/xiaozhi-ai.png" style="width: 58px;height: 12px;"/>
<<<<<<< HEAD
        <div ref="menu-code_agent" class="ml-20 menu-btn" @click="goToPage('/home')">
          <!-- <img alt="" src="@/assets/home/equipment.png" style="width: 12px;height: 10px;"/> -->
          <i class="el-icon-cpu"></i>
          智能体
        </div>
        <div ref="menu-code_console" class="menu-btn">
          <i class="el-icon-s-grid" style="font-size: 10px;color: #979db1;"/>
          控制台
        </div>
        <div ref="menu-code_ota" class="menu-btn" @click="goToPage('/ota')">
          <i class="el-icon-lightning"></i>
          OTA管理
=======
        <div class="equipment-management" :class="{ 'active-tab': $route.path === '/home' }" @click="goHome">
          <img alt="" src="@/assets/home/equipment.png" style="width: 12px;height: 10px;"/>
          智能体管理
        </div>
        <div class="equipment-management" :class="{ 'active-tab': $route.path === '/user-management' }" @click="goUserManagement">
          用户管理
        </div>
        <div class="equipment-management" :class="{ 'active-tab': $route.path === '/model-config' }" @click="goModelConfig">
          模型配置
>>>>>>> d0fdeb33
        </div>
      </div>
      <div style="display: flex;align-items: center;gap: 7px; margin-top: 2px;">
        <div class="serach-box">
          <el-input v-model="serach" placeholder="输入名称搜索.." style="border: none; background: transparent;"
                    @keyup.enter.native="handleSearch"/>
          <img alt="" src="@/assets/home/search.png"
               style="width: 14px;height: 14px;margin-right: 11px;cursor: pointer;" @click="handleSearch"/>
        </div>
        <img alt="" src="@/assets/home/avatar.png" style="width: 21px;height: 21px;"/>
        <el-dropdown trigger="click">
          <span class="el-dropdown-link">
             {{ userInfo.mobile || '加载中...' }}<i class="el-icon-arrow-down el-icon--right"></i>
          </span>
          <el-dropdown-menu slot="dropdown">
<<<<<<< HEAD
            <el-dropdown-item icon="el-icon-user" @click.native="">个人中心</el-dropdown-item>
            <el-dropdown-item icon="el-icon-key" @click.native="">修改密码</el-dropdown-item>
            <el-dropdown-item icon="el-icon-connection" @click.native="handleLogout">退出登录</el-dropdown-item>
=======
            <el-dropdown-item icon="el-icon-plus" @click.native="">个人中心</el-dropdown-item>
            <el-dropdown-item icon="el-icon-circle-plus" @click.native="showChangePasswordDialog">修改密码</el-dropdown-item>
            <el-dropdown-item icon="el-icon-circle-plus-outline" @click.native="">退出登录</el-dropdown-item>
>>>>>>> d0fdeb33
          </el-dropdown-menu>
        </el-dropdown>
      </div>
    </div>

    <!-- 修改密码弹窗 -->
    <ChangePasswordDialog :visible.sync="isChangePasswordDialogVisible" />
  </el-header>
</template>

<script>
import userApi from '@/apis/module/user';
import ChangePasswordDialog from './ChangePasswordDialog.vue'; // 引入修改密码弹窗组件

export default {
  name: 'HeaderBar',
  components: {
    ChangePasswordDialog
  },
  props: ['devices'],  // 接收父组件设备列表
  data() {
    return {
      serach: '',
      userInfo: {
        username: '',
        mobile: ''
      },
<<<<<<< HEAD

    }
  },
  watch: {
    '$route.meta.menuCode': {
      handler(to, from) {
        const meta = this.$route.meta;
        if(meta && meta.menuCode){
          this.$nextTick(() => {
            const menu = this.$refs[`menu-code_`+ meta.menuCode]
            menu && menu.classList.add('active')
          })
        }
      },
      immediate: true,
      deep: true
=======
      isChangePasswordDialogVisible: false // 控制修改密码弹窗的显示
>>>>>>> d0fdeb33
    }
  },
  mounted() {
    this.fetchUserInfo()
  },
  methods: {
    handleLogout() {
      // 退出登录
        this.$store.commit('setToken','')
        this.$router.push('/login')
    },
    goToPage(path) {
      // 跳转到首页
      this.$router.replace(path)
    },
    goUserManagement() {
      this.$router.push('/user-management')
    },
    goModelConfig() {
      this.$router.push('/model-config')
    },
    // 获取用户信息
    fetchUserInfo() {
      userApi.getUserInfo(({data}) => {
        this.userInfo = data.data
      })
    },

    // 处理搜索
    handleSearch() {
      const searchValue = this.serach.trim();
      let filteredDevices;

      if (!searchValue) {
        // 当搜索内容为空时，显示原始完整列表
        filteredDevices = this.$parent.originalDevices;
      } else {
        // 过滤逻辑
        filteredDevices = this.devices.filter(device => {
          return device.agentName.includes(searchValue) ||
              device.ttsModelName.includes(searchValue) ||
              device.ttsVoiceName.includes(searchValue);
        });
      }

      this.$emit('search-result', filteredDevices);
    },

    // 显示修改密码弹窗
    showChangePasswordDialog() {
      this.isChangePasswordDialogVisible = true;
    }
  }
}
</script>

<style scoped>
<<<<<<< HEAD
.ml-20 {
  margin-left: 20px;
}

.menu-btn {
  padding: 8px 14px;
  border-radius: 8px;
  background: #fff;
  color: #979db1;
  display: flex;
  align-items: center;
  justify-content: center;
  gap: 4px;
  font-weight: 500;
  font-size: 14px;
  cursor: pointer;
}
.menu-btn.active {
  background: #5778ff;
  color: #fff;
=======
.equipment-management {
  width: 82px;
  height: 24px;
  border-radius: 12px;
  background: #fff;
  display: flex;
  justify-content: center;
  font-size: 10px;
  font-weight: 500;
  gap: 7px;
  color: #3d4566;
  margin-left: 1px;
  align-items: center;
  transition: all 0.3s ease;
  cursor: pointer;

}

.equipment-management.active-tab {
  background: #5778ff !important;
  color: #fff !important;
>>>>>>> d0fdeb33
}

.header {
  background: #f6fcfe66;
  border: 1px solid #fff;
  height: 53px !important;
}

.serach-box {
  display: flex;
  width: 220px;
  height: 30px;
  border-radius: 15px;
  background-color: #f6fcfe66;
  border: 1px solid #e4e6ef;
  align-items: center;
  padding: 0 7px;
  box-shadow: 0 2px 4px rgba(0, 0, 0, 0.1);
  margin-right: 15px;
}

.serach-box /deep/ .el-input__inner {
  border-radius: 15px;
  height: 100%;
  width: 100%;
  border: 0;
  background: transparent;
  padding-left: 12px;
}

.user-info {
  font-weight: 600;
  font-size: 12px;
  letter-spacing: -0.02px;
  text-align: left;
  color: #3d4566;
}

<<<<<<< HEAD
.el-dropdown-link {
  cursor: pointer;
  color: #5778ff;
}

.el-icon-arrow-down {
  font-size: 12px;
}

=======
>>>>>>> d0fdeb33
</style><|MERGE_RESOLUTION|>--- conflicted
+++ resolved
@@ -4,7 +4,6 @@
       <div style="display: flex;align-items: center;gap: 10px;">
         <img alt="" src="@/assets/xiaozhi-logo.png" style="width: 42px;height: 42px;"/>
         <img alt="" src="@/assets/xiaozhi-ai.png" style="width: 58px;height: 12px;"/>
-<<<<<<< HEAD
         <div ref="menu-code_agent" class="ml-20 menu-btn" @click="goToPage('/home')">
           <!-- <img alt="" src="@/assets/home/equipment.png" style="width: 12px;height: 10px;"/> -->
           <i class="el-icon-cpu"></i>
@@ -14,20 +13,15 @@
           <i class="el-icon-s-grid" style="font-size: 10px;color: #979db1;"/>
           控制台
         </div>
+        <div ref="menu-code_user" class="menu-btn" @click="goToPage('/user-management')">
+          用户管理
+        </div>
+        <div ref="menu-code_model" class="menu-btn" @click="goToPage('/model-config')">
+          模型配置
+        </div>
         <div ref="menu-code_ota" class="menu-btn" @click="goToPage('/ota')">
           <i class="el-icon-lightning"></i>
           OTA管理
-=======
-        <div class="equipment-management" :class="{ 'active-tab': $route.path === '/home' }" @click="goHome">
-          <img alt="" src="@/assets/home/equipment.png" style="width: 12px;height: 10px;"/>
-          智能体管理
-        </div>
-        <div class="equipment-management" :class="{ 'active-tab': $route.path === '/user-management' }" @click="goUserManagement">
-          用户管理
-        </div>
-        <div class="equipment-management" :class="{ 'active-tab': $route.path === '/model-config' }" @click="goModelConfig">
-          模型配置
->>>>>>> d0fdeb33
         </div>
       </div>
       <div style="display: flex;align-items: center;gap: 7px; margin-top: 2px;">
@@ -43,15 +37,9 @@
              {{ userInfo.mobile || '加载中...' }}<i class="el-icon-arrow-down el-icon--right"></i>
           </span>
           <el-dropdown-menu slot="dropdown">
-<<<<<<< HEAD
             <el-dropdown-item icon="el-icon-user" @click.native="">个人中心</el-dropdown-item>
             <el-dropdown-item icon="el-icon-key" @click.native="">修改密码</el-dropdown-item>
             <el-dropdown-item icon="el-icon-connection" @click.native="handleLogout">退出登录</el-dropdown-item>
-=======
-            <el-dropdown-item icon="el-icon-plus" @click.native="">个人中心</el-dropdown-item>
-            <el-dropdown-item icon="el-icon-circle-plus" @click.native="showChangePasswordDialog">修改密码</el-dropdown-item>
-            <el-dropdown-item icon="el-icon-circle-plus-outline" @click.native="">退出登录</el-dropdown-item>
->>>>>>> d0fdeb33
           </el-dropdown-menu>
         </el-dropdown>
       </div>
@@ -79,8 +67,7 @@
         username: '',
         mobile: ''
       },
-<<<<<<< HEAD
-
+      isChangePasswordDialogVisible: false // 控制修改密码弹窗的显示
     }
   },
   watch: {
@@ -96,9 +83,6 @@
       },
       immediate: true,
       deep: true
-=======
-      isChangePasswordDialogVisible: false // 控制修改密码弹窗的显示
->>>>>>> d0fdeb33
     }
   },
   mounted() {
@@ -113,12 +97,6 @@
     goToPage(path) {
       // 跳转到首页
       this.$router.replace(path)
-    },
-    goUserManagement() {
-      this.$router.push('/user-management')
-    },
-    goModelConfig() {
-      this.$router.push('/model-config')
     },
     // 获取用户信息
     fetchUserInfo() {
@@ -156,7 +134,6 @@
 </script>
 
 <style scoped>
-<<<<<<< HEAD
 .ml-20 {
   margin-left: 20px;
 }
@@ -177,29 +154,6 @@
 .menu-btn.active {
   background: #5778ff;
   color: #fff;
-=======
-.equipment-management {
-  width: 82px;
-  height: 24px;
-  border-radius: 12px;
-  background: #fff;
-  display: flex;
-  justify-content: center;
-  font-size: 10px;
-  font-weight: 500;
-  gap: 7px;
-  color: #3d4566;
-  margin-left: 1px;
-  align-items: center;
-  transition: all 0.3s ease;
-  cursor: pointer;
-
-}
-
-.equipment-management.active-tab {
-  background: #5778ff !important;
-  color: #fff !important;
->>>>>>> d0fdeb33
 }
 
 .header {
@@ -238,7 +192,6 @@
   color: #3d4566;
 }
 
-<<<<<<< HEAD
 .el-dropdown-link {
   cursor: pointer;
   color: #5778ff;
@@ -248,6 +201,4 @@
   font-size: 12px;
 }
 
-=======
->>>>>>> d0fdeb33
 </style>